[package]
name = "bevy_framepace"
version = "0.3.0"
edition = "2021"
resolver = "2"
description = "Frame pacing and frame limiting for Bevy"
license = "MIT OR Apache-2.0"
repository = "https://github.com/aevyrie/bevy_framepace"
documentation = "https://docs.rs/bevy_framepace"

# See more keys and their definitions at https://doc.rust-lang.org/cargo/reference/manifest.html

[dependencies]
<<<<<<< HEAD
bevy = { version = "0.6.1", default-features = false, features = [
    "render",
=======
bevy = { git = "https://github.com/bevyengine/bevy", branch = "main", default-features = false, features = [
>>>>>>> 7d630fe6
    "bevy_winit",
    "render",
    "x11",
] }
spin_sleep = "1.0"
ringbuffer = "0.8"

[dev-dependencies]
bevy_mod_picking = "0.5"<|MERGE_RESOLUTION|>--- conflicted
+++ resolved
@@ -11,18 +11,13 @@
 # See more keys and their definitions at https://doc.rust-lang.org/cargo/reference/manifest.html
 
 [dependencies]
-<<<<<<< HEAD
-bevy = { version = "0.6.1", default-features = false, features = [
+bevy = { version = "0.7", default-features = false, features = [
     "render",
-=======
-bevy = { git = "https://github.com/bevyengine/bevy", branch = "main", default-features = false, features = [
->>>>>>> 7d630fe6
     "bevy_winit",
     "render",
     "x11",
 ] }
 spin_sleep = "1.0"
-ringbuffer = "0.8"
 
 [dev-dependencies]
-bevy_mod_picking = "0.5"+bevy_mod_picking = "0.6"